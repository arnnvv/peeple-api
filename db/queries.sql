--- conflicted
+++ resolved
@@ -1,4 +1,4 @@
--- FILE: db/queries.sql
+-- FILE: db/queries.sql (Resolved)
 
 -- name: GetUserByID :one
 SELECT * FROM users
@@ -290,7 +290,6 @@
 DO NOTHING
 RETURNING *;
 
-<<<<<<< HEAD
 -- name: GetLikersForUser :many
 SELECT
     l.liker_user_id,
@@ -316,26 +315,8 @@
 AND liked_user_id = $2   -- The user who received the like (current user)
 LIMIT 1;
 
--- REMOVED OTP QUERIES
--- Removed: CleanOTP
--- Removed: DeleteOTPsByPhoneNumber
--- Removed: GetUserByPhone
--- Removed: AddPhoneNumberInUsers
--- Removed: CreateUserMinimal
--- Removed: GetOTPByUser
--- Removed: CreateOTP
--- Removed: DeleteOTPByID
--- Removed: DeleteOTPByUser
--- Removed: CleanOTPs
-=======
--- Removed Check...Exists queries as validation moves to Go code
-
--- name: CheckLikeExists :one
-SELECT EXISTS (
-    SELECT 1 FROM likes
-    WHERE liker_user_id = $1 AND liked_user_id = $2
-);
-
+
+-- Chat Queries (from partner branch) --
 -- name: CreateChatMessage :one
 INSERT INTO chat_messages (
     sender_user_id,
@@ -358,4 +339,5 @@
 UPDATE chat_messages
 SET is_read = true
 WHERE recipient_user_id = $1 AND sender_user_id = $2 AND is_read = false;
->>>>>>> ebfc0073
+
+-- REMOVED CheckLikeExists query as it's not used and validation moved to Go code.