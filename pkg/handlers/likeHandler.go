--- conflicted
+++ resolved
@@ -1,5 +1,3 @@
-// FILE: pkg/handlers/likeHandler.go
-// (MODIFIED to handle audio_prompt likes)
 package handlers
 
 import (
@@ -27,7 +25,7 @@
 
 type ContentLikeRequest struct {
 	LikedUserID       int32                      `json:"liked_user_id"`
-	ContentType       migrations.ContentLikeType `json:"content_type"` // This now includes AudioPrompt
+	ContentType       migrations.ContentLikeType `json:"content_type"`
 	ContentIdentifier string                     `json:"content_identifier"`
 	Comment           *string                    `json:"comment,omitempty"`
 	InteractionType   *string                    `json:"interaction_type,omitempty"`
@@ -86,48 +84,17 @@
 		utils.RespondWithJSON(w, http.StatusBadRequest, LikeResponse{Success: false, Message: "Cannot like yourself"})
 		return
 	}
-
-	// **** MODIFIED Switch statement ****
 	switch req.ContentType {
-	case migrations.ContentLikeTypeMedia,
-		migrations.ContentLikeTypePromptStory,
-		migrations.ContentLikeTypePromptMytype,
-		migrations.ContentLikeTypePromptGettingpersonal,
-		migrations.ContentLikeTypePromptDatevibes,
-		migrations.ContentLikeTypeAudioPrompt: // Added AudioPrompt here
-		// Valid type, continue
+	case migrations.ContentLikeTypeMedia, migrations.ContentLikeTypePromptStory, migrations.ContentLikeTypePromptMytype, migrations.ContentLikeTypePromptGettingpersonal, migrations.ContentLikeTypePromptDatevibes, migrations.ContentLikeTypeAudioPrompt:
 	default:
 		utils.RespondWithJSON(w, http.StatusBadRequest, LikeResponse{Success: false, Message: "Invalid content_type specified"})
 		return
 	}
-	// **** END MODIFIED Switch statement ****
-
 	if req.ContentIdentifier == "" {
 		utils.RespondWithJSON(w, http.StatusBadRequest, LikeResponse{Success: false, Message: "content_identifier is required"})
 		return
 	}
 
-<<<<<<< HEAD
-	// --- Comment Validation ---
-	commentText := ""
-	commentProvided := false
-	if req.Comment != nil {
-		commentText = strings.TrimSpace(*req.Comment)
-		commentProvided = true
-		if utf8.RuneCountInString(commentText) > maxCommentLength {
-			utils.RespondWithJSON(w, http.StatusBadRequest, LikeResponse{Success: false, Message: fmt.Sprintf("Comment exceeds maximum length of %d characters", maxCommentLength)})
-			return
-		}
-	}
-	if likerUser.Gender.Valid && likerUser.Gender.GenderEnum == migrations.GenderEnumMan && !commentProvided {
-		utils.RespondWithJSON(w, http.StatusBadRequest, LikeResponse{Success: false, Message: "Comment is required when sending a like"})
-		return
-	}
-
-	// --- Content Existence/Index Validation (Go Code) ---
-	// This function now needs to handle ContentLikeTypeAudioPrompt
-=======
->>>>>>> 066348d9
 	contentValid, validationErr := validateContentInput(ctx, queries, req.LikedUserID, req.ContentType, req.ContentIdentifier)
 	if validationErr != nil {
 		log.Printf("ERROR: LikeHandler: Error validating content input for user %d liking %d: %v", likerUserID, req.LikedUserID, validationErr)
@@ -260,12 +227,8 @@
 
 	_, err = qtx.DecrementUserConsumable(ctx, migrations.DecrementUserConsumableParams{UserID: params.LikerUserID, ConsumableType: migrations.PremiumFeatureTypeRose})
 	if err != nil {
-<<<<<<< HEAD
-		if errors.Is(err, pgx.ErrNoRows) { // Could happen if quantity check was racy, though unlikely with transaction
-=======
 		if errors.Is(err, pgx.ErrNoRows) {
 			log.Printf("WARN: handleRoseLike: Failed to decrement rose for user %d (likely insufficient quantity): %v", params.LikerUserID, err)
->>>>>>> 066348d9
 			return ErrInsufficientConsumables
 		}
 		log.Printf("ERROR: handleRoseLike: Failed to use rose for user %d: %v", params.LikerUserID, err)
@@ -280,20 +243,10 @@
 	// If it returns successfully with no row on conflict, we can't easily detect the conflict here.
 	// The current AddContentLike returns the row, so pgx.ErrNoRows IS likely returned on conflict.
 	if err != nil {
-<<<<<<< HEAD
-		if errors.Is(err, pgx.ErrNoRows) { // Check for no rows when conflict happens and AddContentLike returns nothing
-			log.Printf("WARN: handleRoseLike: Like for item already exists (Conflict Triggered): User=%d -> User=%d, Type=%s, ID=%s", params.LikerUserID, params.LikedUserID, params.ContentType, params.ContentIdentifier)
-			// Conflict is not an application error in this case, treat as success
-			err = nil // Clear error so commit proceeds
-		} else {
-			// Other DB errors
-			return fmt.Errorf("failed to record like: %w", err)
-=======
 		if errors.Is(err, pgx.ErrNoRows) {
 			log.Printf("WARN: handleRoseLike: Like for item already exists (Conflict Detected): User=%d -> User=%d, Type=%s, ID=%s", params.LikerUserID, params.LikedUserID, params.ContentType, params.ContentIdentifier)
 			// Rollback the transaction because the rose was decremented but the like wasn't new.
 			return ErrLikeAlreadyExists
->>>>>>> 066348d9
 		}
 		log.Printf("ERROR: handleRoseLike: Failed to record like for user %d: %v", params.LikerUserID, err)
 		return fmt.Errorf("failed to record like: %w", err)
@@ -317,33 +270,6 @@
 	}
 
 	if !hasUnlimitedLikes {
-<<<<<<< HEAD
-		// Check limit only if user doesn't have unlimited likes
-		log.Printf("INFO: Checking daily like limit for User=%d", params.LikerUserID)
-		count, err := queries.CountRecentStandardLikes(ctx, params.LikerUserID)
-		if err != nil {
-			return fmt.Errorf("db error counting likes: %w", err)
-		}
-		if count >= dailyStandardLikeLimit {
-			log.Printf("WARN: Daily like limit reached for User=%d (%d/%d)", params.LikerUserID, count, dailyStandardLikeLimit)
-			return ErrLikeLimitReached
-		}
-		log.Printf("INFO: Processing standard like (limited %d/%d): User=%d -> User=%d", count, dailyStandardLikeLimit, params.LikerUserID, params.LikedUserID)
-	} else {
-		log.Printf("INFO: Processing standard like (unlimited): User=%d -> User=%d", params.LikerUserID, params.LikedUserID)
-	}
-
-	// *** Call AddContentLike and handle pgx.ErrNoRows for conflict ***
-	_, err = queries.AddContentLike(ctx, params)
-	if err != nil {
-		if errors.Is(err, pgx.ErrNoRows) { // Check for no rows when conflict happens and AddContentLike returns nothing
-			log.Printf("WARN: handleStandardLike: Like for item already exists (Conflict Triggered): User=%d -> User=%d, Type=%s, ID=%s", params.LikerUserID, params.LikedUserID, params.ContentType, params.ContentIdentifier)
-			// Conflict is not an application error in this case, treat as success
-			err = nil // Clear error so the function returns nil
-		} else {
-			// Other DB errors
-			return fmt.Errorf("failed to record like: %w", err)
-=======
 		log.Printf("INFO: handleStandardLike: Checking daily like limit for User=%d", params.LikerUserID)
 		count, countErr := queries.CountRecentStandardLikes(ctx, params.LikerUserID)
 		if countErr != nil {
@@ -364,37 +290,22 @@
 		if errors.Is(err, pgx.ErrNoRows) {
 			log.Printf("WARN: handleStandardLike: Like for item already exists (Conflict Detected): User=%d -> User=%d, Type=%s, ID=%s", params.LikerUserID, params.LikedUserID, params.ContentType, params.ContentIdentifier)
 			return ErrLikeAlreadyExists
->>>>>>> 066348d9
 		}
 		log.Printf("ERROR: handleStandardLike: Failed to record like for user %d: %v", params.LikerUserID, err)
 		return fmt.Errorf("failed to record like: %w", err)
 	}
-<<<<<<< HEAD
-	// If err is nil (insert succeeded or conflict handled), log success
-	if err == nil {
-		log.Printf("INFO: Standard like processed: User=%d -> User=%d, Content=%s:%s", params.LikerUserID, params.LikedUserID, params.ContentType, params.ContentIdentifier)
-	}
-	return err // Return nil if successful or conflict occurred, or the actual error otherwise
-}
-
-// **** MODIFIED function to validate audio prompts ****
-// validateContentInput checks if the target content exists and is valid for liking.
-=======
 
 	log.Printf("INFO: Standard like processed successfully: User=%d -> User=%d, Content=%s:%s", params.LikerUserID, params.LikedUserID, params.ContentType, params.ContentIdentifier)
 	return nil
 }
 
->>>>>>> 066348d9
 func validateContentInput(ctx context.Context, queries *migrations.Queries, likedUserID int32, contentType migrations.ContentLikeType, contentIdentifier string) (bool, error) {
 	log.Printf("DEBUG: Validating content: User=%d, Type=%s, Identifier=%s", likedUserID, contentType, contentIdentifier)
 	likedUser, err := queries.GetUserByID(ctx, likedUserID)
 	if err != nil {
 		if errors.Is(err, pgx.ErrNoRows) {
-			// Liked user doesn't exist
 			return false, nil
 		}
-		// Other error fetching user
 		return false, fmt.Errorf("failed to fetch liked user %d: %w", likedUserID, err)
 	}
 
@@ -403,39 +314,19 @@
 		index, err := strconv.Atoi(contentIdentifier)
 		if err != nil {
 			log.Printf("WARN: Invalid media index '%s' for user %d: %v", contentIdentifier, likedUserID, err)
-			return false, nil // Invalid identifier format
-		}
-		// Check if index is within bounds of the media URLs array
+			return false, nil
+		}
 		isValidIndex := index >= 0 && index < len(likedUser.MediaUrls)
 		if !isValidIndex {
 			log.Printf("WARN: Media index %d out of bounds for user %d (has %d media)", index, likedUserID, len(likedUser.MediaUrls))
 		}
 		return isValidIndex, nil
-
-	// **** ADDED Case for Audio Prompt ****
 	case migrations.ContentLikeTypeAudioPrompt:
-		// Assuming there's only one audio prompt per user, identified by "0"
-		// Check if the identifier is "0" AND the user has a valid audio prompt question AND answer URL
-		isValid := contentIdentifier == "0" &&
-			likedUser.AudioPromptQuestion.Valid &&
-			likedUser.AudioPromptAnswer.Valid &&
-			likedUser.AudioPromptAnswer.String != "" // Ensure URL is not empty
-
+		isValid := contentIdentifier == "0" && likedUser.AudioPromptQuestion.Valid && likedUser.AudioPromptAnswer.Valid && likedUser.AudioPromptAnswer.String != ""
 		if !isValid {
-<<<<<<< HEAD
-			log.Printf("WARN: Invalid audio prompt like for user %d: Identifier='%s', AudioQValid=%t, AudioAValid=%t, AudioAEmpty=%t",
-				likedUserID,
-				contentIdentifier,
-				likedUser.AudioPromptQuestion.Valid,
-				likedUser.AudioPromptAnswer.Valid,
-				likedUser.AudioPromptAnswer.String == "")
-=======
 			log.Printf("WARN: Invalid audio prompt like for user %d: Identifier='%s', AudioQuestionValid=%t, AudioAnswerValid=%t", likedUserID, contentIdentifier, likedUser.AudioPromptQuestion.Valid, likedUser.AudioPromptAnswer.Valid)
->>>>>>> 066348d9
 		}
 		return isValid, nil
-	// **** END ADDED Case ****
-
 	case migrations.ContentLikeTypePromptStory:
 		prompts, err := queries.GetUserStoryTimePrompts(ctx, likedUserID)
 		if err != nil {
@@ -443,68 +334,61 @@
 				return false, nil
 			}
 			return false, fmt.Errorf("db error fetching story prompts: %w", err)
-		}
-		for _, p := range prompts {
-			if string(p.Question) == contentIdentifier {
-				return true, nil // Found matching prompt
-			}
-		}
-		log.Printf("WARN: Story prompt '%s' not found for user %d", contentIdentifier, likedUserID)
-		return false, nil // Prompt not found
-
-	case migrations.ContentLikeTypePromptMytype:
-		prompts, err := queries.GetUserMyTypePrompts(ctx, likedUserID)
-		if err != nil {
-			if errors.Is(err, pgx.ErrNoRows) {
-				return false, nil
-			}
-			return false, fmt.Errorf("db error fetching mytype prompts: %w", err)
 		}
 		for _, p := range prompts {
 			if string(p.Question) == contentIdentifier {
 				return true, nil
 			}
 		}
-		log.Printf("WARN: MyType prompt '%s' not found for user %d", contentIdentifier, likedUserID)
+		log.Printf("WARN: Story prompt '%s' not found for user %d", contentIdentifier, likedUserID)
 		return false, nil
-
-	case migrations.ContentLikeTypePromptGettingpersonal:
-		prompts, err := queries.GetUserGettingPersonalPrompts(ctx, likedUserID)
+	case migrations.ContentLikeTypePromptMytype:
+		prompts, err := queries.GetUserMyTypePrompts(ctx, likedUserID)
 		if err != nil {
 			if errors.Is(err, pgx.ErrNoRows) {
 				return false, nil
 			}
-			return false, fmt.Errorf("db error fetching gettingpersonal prompts: %w", err)
+			return false, fmt.Errorf("db error fetching mytype prompts: %w", err)
 		}
 		for _, p := range prompts {
 			if string(p.Question) == contentIdentifier {
 				return true, nil
 			}
 		}
-		log.Printf("WARN: GettingPersonal prompt '%s' not found for user %d", contentIdentifier, likedUserID)
+		log.Printf("WARN: MyType prompt '%s' not found for user %d", contentIdentifier, likedUserID)
 		return false, nil
-
-	case migrations.ContentLikeTypePromptDatevibes:
-		prompts, err := queries.GetUserDateVibesPrompts(ctx, likedUserID)
+	case migrations.ContentLikeTypePromptGettingpersonal:
+		prompts, err := queries.GetUserGettingPersonalPrompts(ctx, likedUserID)
 		if err != nil {
 			if errors.Is(err, pgx.ErrNoRows) {
 				return false, nil
 			}
-			return false, fmt.Errorf("db error fetching datevibes prompts: %w", err)
+			return false, fmt.Errorf("db error fetching gettingpersonal prompts: %w", err)
 		}
 		for _, p := range prompts {
 			if string(p.Question) == contentIdentifier {
 				return true, nil
 			}
 		}
+		log.Printf("WARN: GettingPersonal prompt '%s' not found for user %d", contentIdentifier, likedUserID)
+		return false, nil
+	case migrations.ContentLikeTypePromptDatevibes:
+		prompts, err := queries.GetUserDateVibesPrompts(ctx, likedUserID)
+		if err != nil {
+			if errors.Is(err, pgx.ErrNoRows) {
+				return false, nil
+			}
+			return false, fmt.Errorf("db error fetching datevibes prompts: %w", err)
+		}
+		for _, p := range prompts {
+			if string(p.Question) == contentIdentifier {
+				return true, nil
+			}
+		}
 		log.Printf("WARN: DateVibes prompt '%s' not found for user %d", contentIdentifier, likedUserID)
 		return false, nil
-
 	default:
-		// Should have been caught earlier, but good to have a fallback
 		log.Printf("ERROR: Unknown content type in validation: %s", contentType)
 		return false, fmt.Errorf("unknown content_type for validation: %s", contentType)
 	}
-}
-
-// **** END MODIFIED function ****+}