// FILE: pkg/handlers/adminHandler.go
package handlers

import (
	"database/sql"
	"encoding/json"
	"errors"
	"log"
	"net/http"

	"github.com/arnnvv/peeple-api/migrations"
	"github.com/arnnvv/peeple-api/pkg/db"
	"github.com/arnnvv/peeple-api/pkg/utils" // Import utils
	"github.com/jackc/pgx/v5"                // Import pgx
)

// ErrorResponse struct removed (now using utils.ErrorResponse)

// Changed request to use Email
type SetAdminRequest struct {
	Email   string `json:"email"`
	IsAdmin bool   `json:"is_admin"`
}

type SetAdminResponse struct {
	Success bool                `json:"success"`
	Message string              `json:"message"`
	UserID  int32               `json:"user_id"`
	Role    migrations.UserRole `json:"role"`
}

func SetAdminHandler(w http.ResponseWriter, r *http.Request) {
	w.Header().Set("Content-Type", "application/json")

	if r.Method != http.MethodPost {
		utils.RespondWithError(w, http.StatusMethodNotAllowed, "Method Not Allowed: Use POST") // Use utils.RespondWithError
		return
	}

	var req SetAdminRequest
	if err := json.NewDecoder(r.Body).Decode(&req); err != nil {
		log.Printf("SetAdminHandler: Error decoding request body: %v", err)
		utils.RespondWithError(w, http.StatusBadRequest, "Invalid request body format") // Use utils.RespondWithError
		return
	}
	defer r.Body.Close()

	// Changed validation from phone number to email
	if req.Email == "" {
		utils.RespondWithError(w, http.StatusBadRequest, "Email address is required") // Use utils.RespondWithError
		return
	}
	// Basic email format check can be added here if desired

	queries := db.GetDB()
	// Changed lookup from GetUserByPhone to GetUserByEmail
	user, err := queries.GetUserByEmail(r.Context(), req.Email)
	if err != nil {
		// Adjusted error checking for pgx/v5
		if errors.Is(err, sql.ErrNoRows) || errors.Is(err, pgx.ErrNoRows) {
			utils.RespondWithError(w, http.StatusNotFound, "User with the provided email not found") // Use utils.RespondWithError
		} else {
			log.Printf("SetAdminHandler: Error fetching user by email %s: %v\n", req.Email, err)
			utils.RespondWithError(w, http.StatusInternalServerError, "Database error retrieving user") // Use utils.RespondWithError
		}
		return
	}

	var targetRole migrations.UserRole
	if req.IsAdmin {
		targetRole = migrations.UserRoleAdmin
	} else {
		targetRole = migrations.UserRoleUser
	}

	if user.Role == targetRole {
<<<<<<< HEAD
		utils.RespondWithJSON(w, http.StatusOK, SetAdminResponse{ // Use utils.RespondWithJSON
=======
		w.WriteHeader(http.StatusOK)
		json.NewEncoder(w).Encode(SetAdminResponse{
>>>>>>> ebfc0073
			Success: true,
			Message: "User role is already set to the desired value",
			UserID:  user.ID,
			Role:    user.Role,
		})
		return
	}

	updateParams := migrations.UpdateUserRoleParams{
		Role: targetRole,
		ID:   user.ID,
	}

	updatedUser, err := queries.UpdateUserRole(r.Context(), updateParams)
	if err != nil {
		log.Printf("SetAdminHandler: Error updating role for user %d (%s): %v\n", user.ID, req.Email, err)
		utils.RespondWithError(w, http.StatusInternalServerError, "Failed to update user role in database") // Use utils.RespondWithError
		return
	}

	utils.RespondWithJSON(w, http.StatusOK, SetAdminResponse{ // Use utils.RespondWithJSON
		Success: true,
		Message: "User role updated successfully",
		UserID:  updatedUser.ID,
		Role:    updatedUser.Role,
	})
}<|MERGE_RESOLUTION|>--- conflicted
+++ resolved
@@ -1,4 +1,4 @@
-// FILE: pkg/handlers/adminHandler.go
+// FILE: pkg/handlers/adminHandler.go (Resolved)
 package handlers
 
 import (
@@ -13,8 +13,6 @@
 	"github.com/arnnvv/peeple-api/pkg/utils" // Import utils
 	"github.com/jackc/pgx/v5"                // Import pgx
 )
-
-// ErrorResponse struct removed (now using utils.ErrorResponse)
 
 // Changed request to use Email
 type SetAdminRequest struct {
@@ -33,35 +31,31 @@
 	w.Header().Set("Content-Type", "application/json")
 
 	if r.Method != http.MethodPost {
-		utils.RespondWithError(w, http.StatusMethodNotAllowed, "Method Not Allowed: Use POST") // Use utils.RespondWithError
+		utils.RespondWithError(w, http.StatusMethodNotAllowed, "Method Not Allowed: Use POST")
 		return
 	}
 
 	var req SetAdminRequest
 	if err := json.NewDecoder(r.Body).Decode(&req); err != nil {
 		log.Printf("SetAdminHandler: Error decoding request body: %v", err)
-		utils.RespondWithError(w, http.StatusBadRequest, "Invalid request body format") // Use utils.RespondWithError
+		utils.RespondWithError(w, http.StatusBadRequest, "Invalid request body format")
 		return
 	}
 	defer r.Body.Close()
 
-	// Changed validation from phone number to email
 	if req.Email == "" {
-		utils.RespondWithError(w, http.StatusBadRequest, "Email address is required") // Use utils.RespondWithError
+		utils.RespondWithError(w, http.StatusBadRequest, "Email address is required")
 		return
 	}
-	// Basic email format check can be added here if desired
 
 	queries := db.GetDB()
-	// Changed lookup from GetUserByPhone to GetUserByEmail
 	user, err := queries.GetUserByEmail(r.Context(), req.Email)
 	if err != nil {
-		// Adjusted error checking for pgx/v5
 		if errors.Is(err, sql.ErrNoRows) || errors.Is(err, pgx.ErrNoRows) {
-			utils.RespondWithError(w, http.StatusNotFound, "User with the provided email not found") // Use utils.RespondWithError
+			utils.RespondWithError(w, http.StatusNotFound, "User with the provided email not found")
 		} else {
 			log.Printf("SetAdminHandler: Error fetching user by email %s: %v\n", req.Email, err)
-			utils.RespondWithError(w, http.StatusInternalServerError, "Database error retrieving user") // Use utils.RespondWithError
+			utils.RespondWithError(w, http.StatusInternalServerError, "Database error retrieving user")
 		}
 		return
 	}
@@ -74,12 +68,7 @@
 	}
 
 	if user.Role == targetRole {
-<<<<<<< HEAD
-		utils.RespondWithJSON(w, http.StatusOK, SetAdminResponse{ // Use utils.RespondWithJSON
-=======
-		w.WriteHeader(http.StatusOK)
-		json.NewEncoder(w).Encode(SetAdminResponse{
->>>>>>> ebfc0073
+		utils.RespondWithJSON(w, http.StatusOK, SetAdminResponse{ // Kept utils call
 			Success: true,
 			Message: "User role is already set to the desired value",
 			UserID:  user.ID,
@@ -96,11 +85,11 @@
 	updatedUser, err := queries.UpdateUserRole(r.Context(), updateParams)
 	if err != nil {
 		log.Printf("SetAdminHandler: Error updating role for user %d (%s): %v\n", user.ID, req.Email, err)
-		utils.RespondWithError(w, http.StatusInternalServerError, "Failed to update user role in database") // Use utils.RespondWithError
+		utils.RespondWithError(w, http.StatusInternalServerError, "Failed to update user role in database")
 		return
 	}
 
-	utils.RespondWithJSON(w, http.StatusOK, SetAdminResponse{ // Use utils.RespondWithJSON
+	utils.RespondWithJSON(w, http.StatusOK, SetAdminResponse{ // Kept utils call
 		Success: true,
 		Message: "User role updated successfully",
 		UserID:  updatedUser.ID,
